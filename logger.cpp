--- conflicted
+++ resolved
@@ -100,27 +100,6 @@
 
 void Logger::log_always(int aErrLevel, const char *aFmt, ... )
 {
-<<<<<<< HEAD
-  if (logEnabled(aErrLevel)) {
-    pthread_mutex_lock(&reportMutex);
-    // create date + level
-    char tsbuf[42];
-    char *p = tsbuf;
-    struct timeval t;
-    gettimeofday(&t, NULL);
-    p += strftime(p, sizeof(tsbuf), "[%Y-%m-%d %H:%M:%S", localtime(&t.tv_sec));
-    p += sprintf(p, ".%03d", (int)(t.tv_usec/1000));
-    if (deltaTime) {
-      long long millisPassed = ((t.tv_sec*1e6+t.tv_usec) - (lastLogTS.tv_sec*1e6+lastLogTS.tv_usec))/1000; // in mS
-      p += sprintf(p, "%6lldmS", millisPassed);
-    }
-    lastLogTS = t;
-    p += sprintf(p, " %c] ", levelChars[aErrLevel]);
-    // generate empty leading lines, if any
-    string::size_type i=0;
-    while (i<aMessage.length() && aMessage[i]=='\n') {
-      logOutput(aErrLevel, "", "");
-=======
   va_list args;
   va_start(args, aFmt);
   // format the message
@@ -168,7 +147,6 @@
       //   01234567890123456789012345678
       prefix = deltaTime ? "                                    " : "                            ";
       // new line starts after terminator
->>>>>>> ad4498b4
       i++;
       linestart = i;
     }
